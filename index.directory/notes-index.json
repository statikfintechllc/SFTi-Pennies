{
  "notes": [
    {
      "title": "The 7-Step Penny-Stocking Framework",
      "file": "index.directory/SFTi.Notez/7.Step.Frame.md",
      "filename": "7.Step.Frame.md",
      "excerpt": "**The 7-Step Penny-Stocking Framework** **Step #1**: The Pre-Pump or Promotion",
      "thumbnail": "assets/sfti.notez.assets/7.step.framework.assets/Step.1.png",
      "size": 8462,
<<<<<<< HEAD
      "modified": "2025-10-20T03:16:33.082563",
=======
      "modified": "2025-10-20T14:44:13.292072",
      "tags": []
    },
    {
      "title": "Dip n Rip",
      "file": "index.directory/SFTi.Notez/Dip.n.Rip.md",
      "filename": "Dip.n.Rip.md",
      "excerpt": "",
      "thumbnail": null,
      "size": 0,
      "modified": "2025-10-20T14:44:13.292072",
>>>>>>> ff6cc3be
      "tags": []
    },
    {
      "title": "SCANNER",
      "file": "index.directory/SFTi.Notez/GSTRWT.md",
      "filename": "GSTRWT.md",
      "excerpt": "**GSTRWT** Grind.Scan.Trace.Research.Watch.Trade Build a watch list Daily",
      "thumbnail": null,
      "size": 1495,
<<<<<<< HEAD
      "modified": "2025-10-20T03:16:33.083173",
=======
      "modified": "2025-10-20T14:44:13.293604",
>>>>>>> ff6cc3be
      "tags": []
    },
    {
      "title": "Penny Indicators",
      "file": "index.directory/SFTi.Notez/Penny.Indicators.md",
      "filename": "Penny.Indicators.md",
      "excerpt": "**Penny Indicators** *Here are the top 5 most commonly used technical indicators for penny stocks*:",
      "thumbnail": null,
      "size": 11001,
<<<<<<< HEAD
      "modified": "2025-10-20T03:16:33.083173",
=======
      "modified": "2025-10-20T14:44:13.293604",
>>>>>>> ff6cc3be
      "tags": []
    },
    {
      "title": "Trade Plan",
      "file": "index.directory/SFTi.Notez/Trade.Plan.md",
      "filename": "Trade.Plan.md",
<<<<<<< HEAD
      "excerpt": "**Trading Plan** 🚫🚫🚫🚫🚫🚫🚫🚫🚫🚫🚫🚫🚫 🚫APPLE,NVDA,TSLA,MSFT,GOOG🚫",
      "thumbnail": "assets/sfti.notez.assets/trade.plan.assets/Trade_Plan.png",
      "size": 713,
      "modified": "2025-10-20T03:16:33.083173",
      "tags": []
    }
  ],
  "total_count": 4,
  "generated_at": "2025-10-20T03:18:33.972251",
=======
      "excerpt": "**THE TARGET**: - The *Dip n Rip*(1-2 tight red ticks)",
      "thumbnail": "assets/sfti.notez.assets/trade.plan.assets/Penny_Plan.png",
      "size": 861,
      "modified": "2025-10-20T14:44:13.293604",
      "tags": []
    }
  ],
  "total_count": 5,
  "generated_at": "2025-10-20T14:44:46.147230",
>>>>>>> ff6cc3be
  "version": "1.0"
}<|MERGE_RESOLUTION|>--- conflicted
+++ resolved
@@ -7,9 +7,6 @@
       "excerpt": "**The 7-Step Penny-Stocking Framework** **Step #1**: The Pre-Pump or Promotion",
       "thumbnail": "assets/sfti.notez.assets/7.step.framework.assets/Step.1.png",
       "size": 8462,
-<<<<<<< HEAD
-      "modified": "2025-10-20T03:16:33.082563",
-=======
       "modified": "2025-10-20T14:44:13.292072",
       "tags": []
     },
@@ -21,7 +18,6 @@
       "thumbnail": null,
       "size": 0,
       "modified": "2025-10-20T14:44:13.292072",
->>>>>>> ff6cc3be
       "tags": []
     },
     {
@@ -31,11 +27,7 @@
       "excerpt": "**GSTRWT** Grind.Scan.Trace.Research.Watch.Trade Build a watch list Daily",
       "thumbnail": null,
       "size": 1495,
-<<<<<<< HEAD
-      "modified": "2025-10-20T03:16:33.083173",
-=======
       "modified": "2025-10-20T14:44:13.293604",
->>>>>>> ff6cc3be
       "tags": []
     },
     {
@@ -45,28 +37,13 @@
       "excerpt": "**Penny Indicators** *Here are the top 5 most commonly used technical indicators for penny stocks*:",
       "thumbnail": null,
       "size": 11001,
-<<<<<<< HEAD
-      "modified": "2025-10-20T03:16:33.083173",
-=======
       "modified": "2025-10-20T14:44:13.293604",
->>>>>>> ff6cc3be
       "tags": []
     },
     {
       "title": "Trade Plan",
       "file": "index.directory/SFTi.Notez/Trade.Plan.md",
       "filename": "Trade.Plan.md",
-<<<<<<< HEAD
-      "excerpt": "**Trading Plan** 🚫🚫🚫🚫🚫🚫🚫🚫🚫🚫🚫🚫🚫 🚫APPLE,NVDA,TSLA,MSFT,GOOG🚫",
-      "thumbnail": "assets/sfti.notez.assets/trade.plan.assets/Trade_Plan.png",
-      "size": 713,
-      "modified": "2025-10-20T03:16:33.083173",
-      "tags": []
-    }
-  ],
-  "total_count": 4,
-  "generated_at": "2025-10-20T03:18:33.972251",
-=======
       "excerpt": "**THE TARGET**: - The *Dip n Rip*(1-2 tight red ticks)",
       "thumbnail": "assets/sfti.notez.assets/trade.plan.assets/Penny_Plan.png",
       "size": 861,
@@ -76,6 +53,5 @@
   ],
   "total_count": 5,
   "generated_at": "2025-10-20T14:44:46.147230",
->>>>>>> ff6cc3be
   "version": "1.0"
 }