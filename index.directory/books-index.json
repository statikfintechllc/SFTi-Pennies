--- conflicted
+++ resolved
@@ -6,11 +6,7 @@
       "filename": "10_Patterns.pdf",
       "size": 7107001,
       "size_mb": 6.78,
-<<<<<<< HEAD
-      "modified": "2025-10-20T03:16:32.982573",
-=======
       "modified": "2025-10-20T14:44:13.197072",
->>>>>>> ff6cc3be
       "cover": null
     },
     {
@@ -19,11 +15,7 @@
       "filename": "20_Strategies.pdf",
       "size": 1607802,
       "size_mb": 1.53,
-<<<<<<< HEAD
-      "modified": "2025-10-20T03:16:32.987573",
-=======
       "modified": "2025-10-20T14:44:13.202071",
->>>>>>> ff6cc3be
       "cover": null
     },
     {
@@ -32,11 +24,7 @@
       "filename": "7_Figure_MindSet.pdf",
       "size": 2161020,
       "size_mb": 2.06,
-<<<<<<< HEAD
-      "modified": "2025-10-20T03:16:32.992572",
-=======
       "modified": "2025-10-20T14:44:13.208071",
->>>>>>> ff6cc3be
       "cover": null
     },
     {
@@ -45,11 +33,7 @@
       "filename": "American_Hedge_Fund.pdf",
       "size": 5899107,
       "size_mb": 5.63,
-<<<<<<< HEAD
-      "modified": "2025-10-20T03:16:33.006571",
-=======
       "modified": "2025-10-20T14:44:13.223072",
->>>>>>> ff6cc3be
       "cover": null
     },
     {
@@ -58,11 +42,7 @@
       "filename": "Penny_Corse.pdf",
       "size": 16973439,
       "size_mb": 16.19,
-<<<<<<< HEAD
-      "modified": "2025-10-20T03:16:33.079564",
-=======
       "modified": "2025-10-20T14:44:13.290071",
->>>>>>> ff6cc3be
       "cover": null
     },
     {
@@ -71,19 +51,11 @@
       "filename": "Protect_Profit.pdf",
       "size": 376802,
       "size_mb": 0.36,
-<<<<<<< HEAD
-      "modified": "2025-10-20T03:16:33.081563",
-=======
       "modified": "2025-10-20T14:44:13.292072",
->>>>>>> ff6cc3be
       "cover": null
     }
   ],
   "total_count": 6,
-<<<<<<< HEAD
-  "generated_at": "2025-10-20T03:18:33.920554",
-=======
   "generated_at": "2025-10-20T14:44:46.097365",
->>>>>>> ff6cc3be
   "version": "1.0"
 }